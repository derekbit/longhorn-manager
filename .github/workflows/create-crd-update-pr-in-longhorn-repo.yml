name: Create CRD and Manifest Update PR in Longhorn Repo

on:
  pull_request_target:
    types: [closed]
    branches:
      - master
      - "v*"

jobs:
  create-pull-request:
    # Only run this workflow when a PR is merged and changed files include crds.yaml
<<<<<<< HEAD
    if: github.event.pull_request.merged == true && contains(github.event.pull_request.head.ref, 'k8s/')
=======
    if: github.event.pull_request.merged == true
>>>>>>> 5eb61a2d
    runs-on: ubuntu-latest
    steps:
    - name: Prepare Packages
      run: |
        curl -fsSL -o get_helm.sh https://raw.githubusercontent.com/helm/helm/main/scripts/get-helm-3
        chmod 700 get_helm.sh
        ./get_helm.sh

    - name: Log triggering PR information
      shell: bash
      run: |
        echo "Triggered by PR: #${{ github.event.pull_request.number }}"
        echo "PR Title: ${{ github.event.pull_request.title }}"
        echo "PR URL: ${{ github.event.pull_request.html_url }}"
        echo "PR was merged into branch: ${{ github.event.pull_request.base.ref }}"
    - uses: actions/checkout@v4
      with:
        repository: dereksu-org/longhorn
        ref: ${{ github.event.pull_request.base.ref }}

    - name: Update crds.yaml and manifests
      shell: bash
      run: |
        curl -L https://github.com/dereksu-org/longhorn-manager/raw/master/k8s/crds.yaml -o chart/templates/crds.yaml
        bash scripts/generate-longhorn-yaml.sh
        bash scripts/helm-docs.sh

    - name: Create Pull Request
      id: cpr
      uses: peter-evans/create-pull-request@v7
      with:
        token: ${{ secrets.CUSTOM_GITHUB_TOKEN }}
        branch: "update-crds-and-manifests-longhorn-manager-${{ github.event.pull_request.number }}"
        delete-branch: true
        sign-commits: true
        signoff: true
        author: ${{ github.actor }} <${{ github.actor }}@users.noreply.github.com>
        committer: Longhorn GitHub Bot <67932897+longhorn-io-github-bot@users.noreply.github.com>
        commit-message: "chore(crd): update crds.yaml and manifests"
        title: "chore(crd): update crds.yaml and manifests (PR dereksu-org/longhorn-manager#${{ github.event.pull_request.number}})"
        body: |
          This PR updates the crds.yaml and manifests.
          It was triggered by dereksu-org/longhorn-manager#${{ github.event.pull_request.number}}.<|MERGE_RESOLUTION|>--- conflicted
+++ resolved
@@ -10,11 +10,7 @@
 jobs:
   create-pull-request:
     # Only run this workflow when a PR is merged and changed files include crds.yaml
-<<<<<<< HEAD
-    if: github.event.pull_request.merged == true && contains(github.event.pull_request.head.ref, 'k8s/')
-=======
     if: github.event.pull_request.merged == true
->>>>>>> 5eb61a2d
     runs-on: ubuntu-latest
     steps:
     - name: Prepare Packages
